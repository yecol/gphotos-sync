--- conflicted
+++ resolved
@@ -24,18 +24,11 @@
     return date_time.strftime(date_format)
 
 
-<<<<<<< HEAD
-def safe_timestamp(d: datetime) -> datetime:
-    if d < minimum_date():
-        d = minimum_date()
-    return d
-=======
 def safe_timestamp(d: datetime) -> float:
     global MINIMUM_DATE
     if d < MINIMUM_DATE:
         d = MINIMUM_DATE
-    return d.timestamp()
->>>>>>> 9cb67bb8
+    return d
 
 
 def date_to_string(date_t: datetime):
